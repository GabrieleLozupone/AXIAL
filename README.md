# [AXIAL] 
<<<<<<< HEAD
This is a code implementation of the *AXIAL framework* proposed in the manuscript "**Attention-based eXplainability for Interpretable Alzheimer's Localized Diagnosis using 2D CNNs on 3D MRI brain scans**" by Gabriele Lozupone. [[Paper]](https://arxiv.org/abs/2407.02418v1)
=======
This is a code implementation of the *AXIAL framework* proposed in the manuscript "**Attention-based eXplainability for Interpretable Alzheimer's Localized Diagnosis using 2D CNNs on 3D MRI brain scans**". [[Paper]](https://)
>>>>>>> 5a88a3fd

## Abstract

Accurate early diagnosis of Alzheimer's disease (AD) is a critical challenge in neurodegenerative disease research. Emerging deep learning-aided diagnostic systems (DLADS) utilizing 3D MRI show promise but often lack interpretability. Most DLADS base their explainability on GradCAM for explanation and fail to highlight meaningful and specific brain areas. This study presents an innovative method for 3D MRI classification via 2D CNNs, designed to enhance the explainability of model decisions. Traditional methods, which analyze slices individually and use voting methods for decisions, miss the 3D relationships in volumes. While transformer-based methods offer a solution, they do not directly improve the decision explainability. Our approach overcomes these limitations by adopting the attention mechanism, which enables 2D CNNs to extract volumetric representations. At the same time, each slice's importance in decision-making can be learned, enabling voxel-level attention activation map creation. To test our method and ensure the reproducibility of our results, we chose a standardized collection of MRI data from the Alzheimer's Disease Neuroimaging Initiative (ADNI). Our method significantly outperforms baseline methods in distinguishing AD from cognitive normal (CN) with Matthew's correlation coefficient (MCC) of 0.712 and in discerning stable from progressive mild progressive cognitive impairment (MCI) with MCC of 0.442. Furthermore, our method can explain with voxel-level precision which specific areas are being paid attention to, identifying key brain regions: the hippocampus, the amygdala, the parahippocampal and the inferior lateral ventricles. These areas are crucially associated with AD, underscoring our model's ability to provide insightful and explainable results that align closely with known pathological markers of the disease.

<img src="./readme_files/summary.png">

## Framework overview

This repository contains code for preprocessing structural Magnetic Resonance Imaging (sMRI) data from the Alzheimer's
Disease Neuroimaging Initiative (ADNI) dataset. The code converts the ADNI dataset into the Brain Imaging Data
Structure (BIDS) format and applies preprocessing algorithms, including N4 bias field correction, MNI152 registration,
and brain extraction. The data preparation is performed using the Clinica software.

Additionally, this repository provides the necessary code to train, validate, and test various deep learning models
using PyTorch. Furthermore, the repository includes two explainability approaches one based on GradCAM and the other
based on the attention mechanism.

1. **3D Models:** These approaches utilizes a 2D backbone to extract feature maps from slices and attention mechanisms to enables capturing
   slice-level features and their spatial relationships.

2. **2D Models:** This approach directly classifies each slice by attaching a classifier to the backbone. The final label
   for the entire image is determined using a majority voting approach based on the slice predictions.

3. **Explainability:** The first explainability approach proposed generates attention activation maps at the voxel level, highlighting
   the brain regions that are most important for the model's decision-making process. The second approach utilizes GradCAM
   to generate 3D heatmap. The 3D maps are then used to produce XAI metrics that helps to identify the most important brain
   regions for the model's decision-making process.

The repository aims to provide a comprehensive framework for sMRI preprocessing and deep learning analysis, enabling
researchers to efficiently analyze ADNI data and develop advanced models for Alzheimer's disease detection and
classification.

## Table of Contents

1. [Installation](#installation)
2. [Data Preparation](#data-preparation)
    - [ADNI Data Download](#adni-data-download)
    - [Clinical Data Download](#clinical-data-download)
    - [Rename CSV Files](#rename-csv-files)
    - [Install Clinica Software](#install-clinica-software)
    - [Convert ADNI to BIDS](#convert-adni-to-bids)
3. [Preprocessing](#preprocessing)
    - [Run Preprocessing Pipeline](#run-preprocessing-pipeline)
4. [Deep Learning approaches](#deep-learning-approaches)
    - [Diagnosis Network proposed in the paper (Axial3D)](#diagnosis-network-proposed-in-the-paper-Axial3D)
    - [Training and test a model with 5-fold cross-validation](#training-and-test-a-model-with-5-fold-cross-validation)
    - [Attention-based Explainability](#attention-based-explainability)
    - [GradCAM-based Explainability](#gradcam-based-explainability)
5. [Acknowledgement](#acknowledgement)
6. [License](#license)

## Installation

To use the code in this repository, follow these steps:

1. Clone the repository:

```bash
git clone https://github.com/GabrieleLozupone/AXIAL.git
```

2. Install the required dependencies:

```bash
pip install -r requirements.txt
```

## Data Preparation

Before performing preprocessing on the ADNI dataset, follow the steps below to prepare the necessary data.

### ADNI Data Download

1. Subscribe to the ADNI website at [https://ida.loni.usc.edu/login.jsp](https://ida.loni.usc.edu/login.jsp).

2. Download the desired ADNI image collection. In the case of this work, the image collection name is "ADNI1 Complete
   1Yr 1.5T".

### Clinical Data Download

1. On the ADNI website, click on "Download" and then select "Study Data".

2. Choose "ALL" to download all available data.

3. In the "Tabular Data (CSV format)" section, select all the files and download them.

### Rename CSV Files

Some CSV files in the clinical data may have a date at the end of their name. Remove the date from the file names to
ensure compatibility with the preprocessing pipeline.

### Install Clinica Software

Install the Clinica software by following the instructions provided
at [https://aramislab.paris.inria.fr/clinica/docs/public/latest/Converters/ADNI2BIDS/](https://aramislab.paris.inria.fr/clinica/docs/public/latest/Converters/ADNI2BIDS/).
Clinica is a powerful tool that facilitates
the conversion of ADNI data to the BIDS structure.

### Convert ADNI to BIDS

To convert the ADNI data to the BIDS structure, use the following command:

```bash
clinica convert adni-to-bids -m T1 DATASET_DIRECTORY CLINICAL_DATA_DIRECTORY BIDS_DIRECTORY
```

Replace `DATASET_DIRECTORY` with the path to the downloaded ADNI dataset, `CLINICAL_DATA_DIRECTORY` with the path to the
downloaded clinical data, and `BIDS_DIRECTORY` with the desired output path for the BIDS-formatted dataset. The `-m T1`
option specifies that only MRI data with T1 weighting should be converted.

## Preprocessing

This section describes the preprocessing steps for the sMRI data.

### Run Preprocessing Pipeline

To run the preprocessing pipeline on the sMRI data, execute the following command:

```bash
python data_preprocessing.py --bids_path /path/to/bids-dataset --n_proc 10 --checkpoint checkpoint.txt
```

Replace `/path/to/bids-dataset` with the path to the BIDS-formatted dataset obtained from the data preparation steps.
The preprocessing pipeline includes MNI152 registration, brain extraction, and bias field correction with the N4
algorithm. The preprocessed images will be stored in the same path as the original images.

The `n_proc` argument specifies the number of processes to be used for the preprocessing pipeline.

The `checkpoint`argument specifies the path to the checkpoint file, which is used to keep track of the images that have
already been preprocessed. This allows the preprocessing pipeline to be interrupted and resumed later.

Please note that the preprocessing step is time-consuming and may take a significant amount of time to complete. A
checkpoint mechanism is implemented to allow the preprocessing step to be interrupted and resumed later.

This script create a `dataset.csv` file in the BIDS directory, which contains the path to the preprocessed images and
their corresponding labels. This file is used by the deep learning models to load the data.

This script also creates a `dataset_conversion{num_months}.csv` file which contains the path to the preprocessed images
and the corresponding label for progression task (sMCI, pMCI). 

## Deep Learning approaches
### Diagnosis Network proposed in the paper (Axial3D)

<img src="./readme_files/diagnosis_net.png">

### Training and test a model with 5-fold cross-validation

To train a model, run the `train.py` script. The configuration file used must is a YAML file: [config.yaml](config.yaml).

```bash
python train.py
```

The script produces a results that is the average of the 5-fold cross-validation. The table below shows the results obtained on `ADNI1 Complete 1Yr 1.5T` by the proposed model and the other models that can be tested with the framework.

<table style="width: 100%">
  <thead>
    <tr>
      <th rowspan="2">Networks</th>
      <th colspan="4">AD vs. CN</th>
      <th colspan="4">sMCI vs. pMCI</th>
    </tr>
    <tr>
      <th>ACC</th>
      <th>SPE</th>
      <th>SEN</th>
      <th>MCC</th>
      <th>ACC</th>
      <th>SPE</th>
      <th>SEN</th>
      <th>MCC</th>
    </tr>
  </thead>
  <tbody>
    <tr>
      <td>Majority Voting (2D)(VGG16)</td>
      <td>0.804</td>
      <td>0.897</td>
      <td>0.688</td>
      <td>0.605</td>
      <td>0.614</td>
      <td>0.601</td>
      <td><u>0.629</u></td>
      <td>0.229</td>
    </tr>
    <tr>
      <td>Attention Transformer (TransformerConv3D)(VGG16)</td>
      <td>0.826</td>
      <td><b>0.914</b></td>
      <td>0.717</td>
      <td>0.651</td>
      <td><u>0.623</u></td>
      <td>0.665</td>
      <td>0.4873</td>
      <td><u>0.238</u></td>
    </tr>
    <tr>
      <td>AwareNet Diagnosis (AwareNet)(3D)</td>
      <td>0.832</td>
      <td>0.875</td>
      <td>0.778</td>
      <td>0.659</td>
      <td>0.4841</td>
      <td><b>0.774</b></td>
      <td>0.258</td>
      <td>0.039</td>
    </tr>
    <tr>
      <td>Ours (Axial3D)(VGG16)</td>
      <td><b>0.856</b></td>
      <td><u>0.910</u></td>
      <td><u>0.792</u></td>
      <td><b>0.712</b></td>
      <td><b>0.725</b></td>
      <td><u>0.763</u></td>
      <td><b>0.678</b></td>
      <td><b>0.443</b></td>
    </tr>
    <tr>
      <td>Attention-Guided Majority Voting (2D)(VGG16)</td>
      <td><u>0.843</u></td>
      <td>0.894</td>
      <td>0.780</td>
      <td><u>0.683</u></td>
      <td>0.633</td>
      <td>0.624</td>
      <td>0.643</td>
      <td>0.266</td>
    </tr>
    <tr>
      <td>Majority Voting 3D (3D)(VGG16)</td>
      <td>0.836</td>
      <td>0.867</td>
      <td><b>0.797</b></td>
      <td>0.667</td>
      <td>0.629</td>
      <td>0.653</td>
      <td>0.601</td>
      <td>0.254</td>
    </tr>
  </tbody>
</table>


> **Note**: The data splitting is performed by subjects to avoid data leakage problems. Make sure to adjust the
> configuration files according to your specific paths and requirements.

## Attention-based Explainability
### Attention XAI approach proposed in the paper with Axial3D

<img src="./readme_files/xai_diagnosis_net.png">

The `attention_xai_analysis.py` file generates distributions of attention weights for the three planes (axial, coronal, sagittal) starting from three different models that output attention weights slice distribution and produces a result on 5-fold cross-validation to validate consistency. It also produces an explainable MRI on top of the template image MRI. This explainable image is used to produce XAI metrics that help identify which regions are more important for discerning an AD patient from a healthy one.

To run the explainability analysis, execute the following command:
```bash
python attention_xai_analysis.py
```

Results:

<img src="./readme_files/xai_attention.png">

<table style="width: 100%">
  <tr>
    <th>Brain Region</th>
    <th>𝑉<sub>𝑟</sub></th>
    <th>𝜇<sub>𝑟</sub></th>
    <th>𝜎<sub>𝑟</sub></th>
    <th>𝐴<sub>𝑚𝑎𝑥,𝑟</sub></th>
    <th>𝐴<sub>𝑚𝑖𝑛,𝑟</sub></th>
    <th>𝑃<sub>𝑟</sub></th>
  </tr>
  <tr>
    <td>Hippocampus left</td>
    <td>1562</td>
    <td>0.136</td>
    <td>0.139</td>
    <td>0.762</td>
    <td>0.028</td>
    <td>0.333</td>
  </tr>
  <tr>
    <td>Hippocampus right</td>
    <td>1426</td>
    <td>0.126</td>
    <td>0.133</td>
    <td>0.783</td>
    <td>0.028</td>
    <td>0.304</td>
  </tr>
  <tr>
    <td>Parahippocampal left</td>
    <td>688</td>
    <td>0.129</td>
    <td>0.137</td>
    <td>0.884</td>
    <td>0.028</td>
    <td>0.254</td>
  </tr>
  <tr>
    <td>Parahippocampal right</td>
    <td>534</td>
    <td>0.129</td>
    <td>0.148</td>
    <td>1.000</td>
    <td>0.028</td>
    <td>0.197</td>
  </tr>
  <tr>
    <td>Amygdala left</td>
    <td>480</td>
    <td>0.097</td>
    <td>0.092</td>
    <td>0.620</td>
    <td>0.028</td>
    <td>0.291</td>
  </tr>
  <tr>
    <td>Amygdala right</td>
    <td>427</td>
    <td>0.095</td>
    <td>0.087</td>
    <td>0.569</td>
    <td>0.028</td>
    <td>0.259</td>
  </tr>
  <tr>
    <td>Inferior Lateral Ventricle right</td>
    <td>232</td>
    <td>0.113</td>
    <td>0.129</td>
    <td>0.677</td>
    <td>0.028</td>
    <td>0.219</td>
  </tr>
  <tr>
    <td>Inferior Lateral Ventricle left</td>
    <td>212</td>
    <td>0.106</td>
    <td>0.105</td>
    <td>0.589</td>
    <td>0.028</td>
    <td>0.200</td>
  </tr>
  <tr>
    <td>Cerebellum Gray Matter left</td>
    <td>208</td>
    <td>0.035</td>
    <td>0.005</td>
    <td>0.052</td>
    <td>0.028</td>
    <td>0.003</td>
  </tr>
  <tr>
    <td>Lateral Orbitofrontal left</td>
    <td>194</td>
    <td>0.033</td>
    <td>0.004</td>
    <td>0.045</td>
    <td>0.028</td>
    <td>0.013</td>
  </tr>
  <tr>
    <td>Fusiform right</td>
    <td>184</td>
    <td>0.045</td>
    <td>0.015</td>
    <td>0.107</td>
    <td>0.028</td>
    <td>0.014</td>
  </tr>
  <tr>
    <td>Lateral Orbitofrontal right</td>
    <td>140</td>
    <td>0.034</td>
    <td>0.004</td>
    <td>0.046</td>
    <td>0.028</td>
    <td>0.009</td>
  </tr>
  <tr>
    <td>Cerebellum Gray Matter right</td>
    <td>119</td>
    <td>0.034</td>
    <td>0.005</td>
    <td>0.054</td>
    <td>0.028</td>
    <td>0.002</td>
  </tr>
  <tr>
    <td>Fusiform left</td>
    <td>88</td>
    <td>0.040</td>
    <td>0.010</td>
    <td>0.070</td>
    <td>0.028</td>
    <td>0.007</td>
  </tr>
  <tr>
    <td>Entorhinal left</td>
    <td>16</td>
    <td>0.034</td>
    <td>0.003</td>
    <td>0.041</td>
    <td>0.030</td>
    <td>0.005</td>
  </tr>
  <tr>
    <td>Ventral Diencephalon left</td>
    <td>6</td>
    <td>0.029</td>
    <td>0.001</td>
    <td>0.031</td>
    <td>0.028</td>
    <td>0.001</td>
  </tr>
  <tr>
    <td>Entorhinal right</td>
    <td>2</td>
    <td>0.033</td>
    <td>0.003</td>
    <td>0.036</td>
    <td>0.031</td>
    <td>0.001</td>
  </tr>
</table>

## GradCAM-based Explainability
The `cam_xai_analysis.py` file performs similar tasks using CAM maps produced with GradCAM-like methods. 

To run the explainability analysis, execute the following command:
```bash
python cam_xai_analysis.py
```

Results:
<table style="width: 100%">
  <tr>
    <td>
      <img src="./readme_files/gradcam_ours.png" width="100%">
    </td>
    <td>
      <img src="./readme_files/gradcam_transformer.png" width="100%">
    </td>
  </tr>
  <tr>
    <td>
      <img src="./readme_files/xai_cam_our.png" width="100%">
    </td>
    <td>
      <img src="./readme_files/xai_cam_transformerconv3d.png" width="100%">
    </td>
  </tr>
  <tr>
    <td style="text-align: center;">
      <em>Visualization of mean 3D GradCAM++ map of entire dataset overlapped to MNI152 template with <strong>Axial3D (VGG16)</strong></em>
    </td>
    <td style="text-align: center;">
      <em>Visualization of mean 3D GradCAM++ map of entire dataset overlapped to MNI152 template with <strong>TransformerConv3D (VGG16)</strong></em>
    </td>
  </tr>
</table>

## Acknowledgement

- We gratefully thank the **ADNI** investigators for providing access to the data.
- We gratefully thank the **Clinica** developers for providing the software to convert ADNI data to BIDS format.
- We gratefully thank authors of the **AwareNet** model for providing the implementation of the model [AwareNet repository](https://github.com/thibault-wch/Joint-Learning-for-Alzheimer-disease.git). Their paper can be found here [[Joint learning Framework of cross-modal synthesis and diagnosis for Alzheimer's disease by mining underlying shared modality information]](https://doi.org/10.1016/j.media.2023.103032).

## License

This project is licensed. Please review the [License](LICENSE) file for more information.

## Citation
If you find this work useful for your research, please 🌟 our project and cite [our paper](https://) :

```
@misc{lozupone2024axialattentionbasedexplainabilityinterpretable,
      title={AXIAL: Attention-based eXplainability for Interpretable Alzheimer's Localized Diagnosis using 2D CNNs on 3D MRI brain scans}, 
      author={Gabriele Lozupone and Alessandro Bria and Francesco Fontanella and Claudio De Stefano},
      year={2024},
      eprint={2407.02418},
      archivePrefix={arXiv},
      primaryClass={eess.IV},
      url={https://arxiv.org/abs/2407.02418}, 
}
```<|MERGE_RESOLUTION|>--- conflicted
+++ resolved
@@ -1,9 +1,5 @@
 # [AXIAL] 
-<<<<<<< HEAD
 This is a code implementation of the *AXIAL framework* proposed in the manuscript "**Attention-based eXplainability for Interpretable Alzheimer's Localized Diagnosis using 2D CNNs on 3D MRI brain scans**" by Gabriele Lozupone. [[Paper]](https://arxiv.org/abs/2407.02418v1)
-=======
-This is a code implementation of the *AXIAL framework* proposed in the manuscript "**Attention-based eXplainability for Interpretable Alzheimer's Localized Diagnosis using 2D CNNs on 3D MRI brain scans**". [[Paper]](https://)
->>>>>>> 5a88a3fd
 
 ## Abstract
 
